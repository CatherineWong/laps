--- conflicted
+++ resolved
@@ -68,21 +68,13 @@
                     "global_batch_size"
                 ],
                 "params": {
-<<<<<<< HEAD
-                    "debug": false,
-                    "use_cached": false,
-                    "n_samples": 10,
-                    "n_tasks_per_prompt": 20,
-                    "temperature": 0.75,
-                    "max_tokens": 256,
-                    "function_name_classes": [
-                        "default"
+                    "final_task_origin": "default",
+                    "body_task_types": [
+                        "programs"
+                    ],
+                    "final_task_types": [
+                        "programs"
                     ]
-=======
-                    "final_task_origin": "default",
-                    "body_task_types": ["programs"],
-                    "final_task_types": ["programs"]
->>>>>>> 8326ffe5
                 }
             },
             {
