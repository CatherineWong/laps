"""
task_loaders.py | Author : Gabe Grand
Utilities for autogenerating configs for experiments based on templates.

"""

import json
import os
from enum import Enum

import data.drawings.make_tasks as drawing_tasks
from src.models.laps_grammar import LAPSGrammar
from src.models.model_loaders import (
    AMORTIZED_SYNTHESIS,
    INITIALIZE_GROUND_TRUTH,
    LIBRARY_LEARNER,
    PROGRAM_REWRITER,
    SAMPLE_GENERATOR,
)
from src.task_loaders import ALL, GroundTruthOrderedTaskBatcher

DEFAULT_EXPERIMENT_DIR = "experiments_iterative"
DEFAULT_TEMPLATE_DIR = os.path.join(DEFAULT_EXPERIMENT_DIR, "templates")


DEFAULT_STITCH_PARAMS = {
    "max_arity": 2,
    "iterations": 1,
    "candidates_per_iteration": 1,
}

DEFAULT_CODEX_PARAMS = {
    "debug": False,
    "use_cached": False,
    "n_samples": 50,
    "n_samples_per_query": 5,
    "temperature": 0.75,
    "max_tokens_completion_beta": 2.0,
    "function_name_classes": ["human_readable", "default_no_inline", "numeric"],
    "final_task_origin": "default",
    "body_task_types": ["programs"],
    "final_task_types": ["programs"],
}


class ExperimentType(str, Enum):
    ORACLE = "oracle"
    ORACLE_TRAIN_TEST = "oracle_train_test"
    STITCH = "stitch"
    STITCH_CODEX = "stitch_codex"
    STITCH_CODEX_LANGUAGE = "stitch_codex_language"
    STITCH_CODEX_LANGUAGE_ORIGIN_RANDOM_TEST = (
        "stitch_codex_language_origin_random_test"
    )


def get_domain_metadata(domain: str):
    METADATA = {
        "logo": {
            "tasks_loader": "compositional_graphics_200",
            "task_language_loader": "compositional_graphics_200_synthetic",
            "ocaml_special_handler": "LOGO",
            "global_batch_sizes": [5, 10, 15, 25, 50, 100, 200],
            "examples_encoder": "logo_cnn_examples_encoder",
        },
        "clevr": {
            "tasks_loader": "clevr",
            "task_language_loader": "clevr_synthetic",
            "ocaml_special_handler": "clevr",
            "global_batch_sizes": [5, 10, 15, 25, 50, 100, 191],
            "examples_encoder": "clevr_rnn_examples_encoder",
            "enumeration_timeout": 20,
            "recognition_train_steps": 10000,
        },
        "re2": {
            "tasks_loader": "re2",
            "task_language_loader": "re2_synthetic",
            "ocaml_special_handler": "re2",
            "global_batch_sizes": [5, 10, 15, 25, 50, 100, 200, 300, 400, 491],
            "examples_encoder": "re2_rnn_examples_encoder",
            "enumeration_timeout": 720,
            "recognition_train_steps": 10000,
        },
    }

    # Metadata for each drawing task domain
    METADATA["drawings"] = {
        "tasks_loader": "drawings",
        "task_language_loader": f"drawings_human",
        "ocaml_special_handler": "drawings",
        "global_batch_sizes": [
            5,
            10,
            15,
            25,
            50,
            100,
            200,
            300,
            400,
            500,
            600,
            700,
            800,
        ],
    }
    for drawing_domain in drawing_tasks.TASK_DOMAINS:
        drawing_domain_name = "drawings_" + drawing_domain
        drawing_domain_metadata = {
            "tasks_loader": drawing_domain_name,
            "task_language_loader": f"drawings_human_{drawing_domain}",
            "ocaml_special_handler": "drawings",
            "global_batch_sizes": [5, 10, 15, 25, 50, 100, 150, 200],
        }
        METADATA[drawing_domain_name] = drawing_domain_metadata

    return METADATA[domain]


def build_config(
    experiment_name: str,
    experiment_type: str,
    domain: str,
    output_directory: str = DEFAULT_EXPERIMENT_DIR,
    random_seed: int = 0,
    iterations: int = 1,
    task_batcher: str = GroundTruthOrderedTaskBatcher.name,
    global_batch_size: int = ALL,
    stitch_params: dict = DEFAULT_STITCH_PARAMS,
    codex_params: dict = DEFAULT_CODEX_PARAMS,
    synthesizer_params: dict = {},
    compute_likelihoods: bool = True,
    compute_description_lengths: bool = True,
    increment_task_batcher: bool = False,
):
    config = {}
    config.update(
        build_config_body(
            experiment_type=experiment_type,
            domain=domain,
            iterations=iterations,
            task_batcher=task_batcher,
            global_batch_size=global_batch_size,
            stitch_params=stitch_params,
            codex_params=codex_params,
            synthesizer_params=synthesizer_params,
            compute_likelihoods=compute_likelihoods,
            compute_description_lengths=compute_description_lengths,
            increment_task_batcher=increment_task_batcher,
        )
    )
    config.update(
        build_config_metadata(
            experiment_name=experiment_name,
            domain=domain,
            experiment_type=experiment_type,
            global_batch_size=global_batch_size,
            output_directory=output_directory,
            random_seed=random_seed,
        )
    )
    return config


def build_config_metadata(
    experiment_name: str,
    domain: str,
    experiment_type: str,
    global_batch_size: int = ALL,
    output_directory: str = DEFAULT_EXPERIMENT_DIR,
    random_seed: int = 0,
):
    domain_meta = get_domain_metadata(domain)

    export_directory = os.path.join(
        output_directory,
        "outputs",
        experiment_name,
        "domains",
        domain,
        experiment_type,
        f"seed_{random_seed}",
    )
    log_directory = os.path.join(
        output_directory,
        "logs",
        experiment_name,
        "domains",
        domain,
        experiment_type,
        f"seed_{random_seed}",
    )

    return {
        "metadata": {
            "experiment_name": experiment_name,
            "experiment_id": f"{experiment_type}_{global_batch_size}",
            "human_readable": "Autogenerated iterative experiment.",
            "export_directory": export_directory,
            "log_directory": log_directory,
            "tasks_loader": domain_meta["tasks_loader"],
            "task_language_loader": domain_meta["task_language_loader"],
            "export_with_timestamp": False,
            "resume_checkpoint_directory": None,
            "init_frontiers_from_checkpoint": False,
            "ocaml_special_handler": domain_meta["ocaml_special_handler"],
            "global_batch_sizes": domain_meta["global_batch_sizes"],
            "random_seed": random_seed,
        }
    }


def build_config_body(
    experiment_type: str,
    domain: str,
    iterations: int = 1,
    task_batcher: str = GroundTruthOrderedTaskBatcher.name,
    global_batch_size: int = ALL,
    stitch_params: dict = DEFAULT_STITCH_PARAMS,
    codex_params: dict = DEFAULT_CODEX_PARAMS,
    synthesizer_params: dict = {},
    compute_likelihoods: bool = True,
    compute_description_lengths: bool = True,
    increment_task_batcher: bool = False,
):
    template_path = os.path.join(
        DEFAULT_TEMPLATE_DIR, f"template_{experiment_type}.json"
    )
    with open(template_path, "r") as f:
        config = json.load(f)

    domain_meta = get_domain_metadata(domain)

    model_initializers = config["model_initializers"]
    model_initializers[0]["model_loader"] = domain_meta["ocaml_special_handler"]
    config["model_initializers"] = model_initializers

    # Set the domain-specific examples_encoder.
    for model_initializer in config["model_initializers"]:
        if model_initializer["model_type"] == "examples_encoder":
            model_initializer["model_loader"] = domain_meta["examples_encoder"]

    config["experiment_iterator"]["max_iterations"] = iterations
    config["experiment_iterator"]["task_batcher"]["model_type"] = task_batcher
    config["experiment_iterator"]["task_batcher"]["params"][
        "global_batch_size"
    ] = global_batch_size

    config["experiment_iterator"]["task_batcher"]["params"][
        "increment_at_global_iteration"
    ] = increment_task_batcher

<<<<<<< HEAD
    # Use defaults for any unspeficied parameters
    _codex_params = DEFAULT_CODEX_PARAMS
    _codex_params.update(codex_params)
    _stitch_params = DEFAULT_STITCH_PARAMS
    _stitch_params.update(stitch_params)
    _synthesizer_params = {
        "enumeration_timeout": domain_meta.get("enumeration_timeout", 1000),
        "recognition_train_steps": domain_meta.get("recognition_train_steps", 10000),
    }
    _synthesizer_params.update(synthesizer_params)
=======
    # params updates use the following precedence order (highest to lowest):
    # 1. params from CLI (e.g., stitch_params)
    # 2. params from template (e.g., block["params"])
    # 3. params from config_builder globals (e.g., DEFAULT_STITCH_PARAMS)
>>>>>>> 8326ffe5

    loop_blocks = []
    for block in config["experiment_iterator"]["loop_blocks"]:
        if block.get("model_type") == SAMPLE_GENERATOR:
            _codex_params = DEFAULT_CODEX_PARAMS
            _codex_params.update(block["params"])
            _codex_params.update(codex_params)
            block["params"] = _codex_params
        if block.get("model_type") == LIBRARY_LEARNER:
<<<<<<< HEAD
            block["params"].update(_stitch_params)
        if block.get("model_type") == AMORTIZED_SYNTHESIS:
            block["params"].update(_synthesizer_params)
=======
            _stitch_params = DEFAULT_STITCH_PARAMS
            _stitch_params.update(block["params"])
            _stitch_params.update(stitch_params)
            block["params"] = _stitch_params
>>>>>>> 8326ffe5
        if (
            block.get("model_type")
            in [
                LAPSGrammar.GRAMMAR,
                SAMPLE_GENERATOR,
                PROGRAM_REWRITER,
            ]
            or block.get("state_fn") == INITIALIZE_GROUND_TRUTH
        ):
            block["params"].update(
                {
                    "compute_likelihoods": compute_likelihoods,
                }
            )
        loop_blocks.append(block)
    config["experiment_iterator"]["loop_blocks"] = loop_blocks

    return config<|MERGE_RESOLUTION|>--- conflicted
+++ resolved
@@ -250,7 +250,6 @@
         "increment_at_global_iteration"
     ] = increment_task_batcher
 
-<<<<<<< HEAD
     # Use defaults for any unspeficied parameters
     _codex_params = DEFAULT_CODEX_PARAMS
     _codex_params.update(codex_params)
@@ -261,12 +260,10 @@
         "recognition_train_steps": domain_meta.get("recognition_train_steps", 10000),
     }
     _synthesizer_params.update(synthesizer_params)
-=======
     # params updates use the following precedence order (highest to lowest):
     # 1. params from CLI (e.g., stitch_params)
     # 2. params from template (e.g., block["params"])
     # 3. params from config_builder globals (e.g., DEFAULT_STITCH_PARAMS)
->>>>>>> 8326ffe5
 
     loop_blocks = []
     for block in config["experiment_iterator"]["loop_blocks"]:
@@ -275,30 +272,20 @@
             _codex_params.update(block["params"])
             _codex_params.update(codex_params)
             block["params"] = _codex_params
-        if block.get("model_type") == LIBRARY_LEARNER:
-<<<<<<< HEAD
-            block["params"].update(_stitch_params)
         if block.get("model_type") == AMORTIZED_SYNTHESIS:
             block["params"].update(_synthesizer_params)
-=======
+        if block.get("model_type") == LIBRARY_LEARNER:
             _stitch_params = DEFAULT_STITCH_PARAMS
             _stitch_params.update(block["params"])
             _stitch_params.update(stitch_params)
             block["params"] = _stitch_params
->>>>>>> 8326ffe5
         if (
             block.get("model_type")
-            in [
-                LAPSGrammar.GRAMMAR,
-                SAMPLE_GENERATOR,
-                PROGRAM_REWRITER,
-            ]
+            in [LAPSGrammar.GRAMMAR, SAMPLE_GENERATOR, PROGRAM_REWRITER,]
             or block.get("state_fn") == INITIALIZE_GROUND_TRUTH
         ):
             block["params"].update(
-                {
-                    "compute_likelihoods": compute_likelihoods,
-                }
+                {"compute_likelihoods": compute_likelihoods,}
             )
         loop_blocks.append(block)
     config["experiment_iterator"]["loop_blocks"] = loop_blocks
