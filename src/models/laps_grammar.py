"""
laps_grammmar.py | Author : Catherine Wong

Utility wrapper function around the DreamCoder Grammar. Elevates common functions to be class functions in order to support calling with an ExperimentState.
"""
import json
import os
import subprocess
from typing import Counter

import numpy as np

import src.experiment_iterator as experiment_iterator
import src.models.model_loaders as model_loaders
import src.task_loaders as task_loaders
from dreamcoder.compression import induceGrammar
from dreamcoder.dreaming import backgroundHelmholtzEnumeration
from dreamcoder.enumeration import multicoreEnumeration
from dreamcoder.frontier import Frontier, FrontierEntry
from dreamcoder.grammar import Grammar
from dreamcoder.program import Program, Primitive
from dreamcoder.type import Type
from dreamcoder.utilities import get_root_dir


class LAPSGrammar(Grammar):
    """LAPSGrammar: utility model wrapper around DreamCoder Grammar to support model functions (sampling, program inference, compression)."""

    name = "laps_grammar"

    DEFAULT_MAXIMUM_FRONTIER = 5  # Maximum top-programs to keep in frontier
    DEFAULT_CPUS = 12  # Parallel CPUs
    DEFAULT_ENUMERATION_SOLVER = "ocaml"  # OCaml, PyPy, or Python enumeration
    DEFAULT_SAMPLER = "helmholtz"
    DEFAULT_BINARY_DIRECTORY = os.path.join(DEFAULT_ENUMERATION_SOLVER, "bin")
    DEFAULT_EVALUATION_TIMEOUT = 1  # Timeout for evaluating a program on a task
    DEFAULT_MAX_MEM_PER_ENUMERATION_THREAD = 1000000000  # Max memory usage per thread
    DEFAULT_MAX_SAMPLES = 5000

    # Compression hyperparameters
    DEFAULT_TOP_K = 2
    DEFAULT_PSEUDOCOUNTS = 30.0
    DEFAULT_ARITY = 3
    DEFAULT_AIC = 1.0
    DEFAULT_STRUCTURE_PENALTY = 1.5
    DEFAULT_COMPRESSOR_TYPE = "ocaml"
    DEFAULT_COMPRESSOR = "compression"
    DEFAULT_API_COMPRESSOR = "compression_rescoring_api"
    DEFAULT_MAX_COMPRESSION = 1000

    # API keys for the OCaml compressor API.
    API_FN, REQUIRED_ARGS, KWARGS = "api_fn", "required_args", "kwargs"
    GRAMMAR, FRONTIERS, COMPRESSION_SCORES = (
        "grammar",
        "frontiers",
        "compression_scores",
    )
    TEST_API_FN = "test_send_receive_response"  # Test ping function to make sure the binary is avaiable.

    # Standard hyperparameters for the compressor.
    MAX_CANDIDATES_PER_COMPRESSION_STEP = "max_candidates_per_compression_step"
    MAX_CANDIDATES_TO_RETAIN_FOR_REWRITING = (
        "max_grammar_candidates_to_retain_for_rewriting"
    )
    MAX_COMPRESSION_STEPS = "max_compression_steps"
    ARITY = "arity"
    PSEUDOCOUNTS = "pseudocounts"
    AIC = "aic"
    CPUS = "cpus"
    STRUCTURE_PENALTY = "structure_penalty"
    TOP_K = "top_k"  # Compress with respect to the top K frontiers.

    DEFAULT_FUNCTION_NAMES = "default"
    NUMERIC_FUNCTION_NAMES = "numeric"
<<<<<<< HEAD
    EXCLUDE_NAME_INITIALIZATION = [DEFAULT_FUNCTION_NAMES, NUMERIC_FUNCTION_NAMES]
=======
>>>>>>> a332fcf1
    # Other common naming schemes.
    HUMAN_READABLE = "human_readable"
    DEFAULT_LAMBDA = "lambda"

    NUMERIC_FUNCTION_NAMES_PREFIX = "fn_"
<<<<<<< HEAD
    ALT_NAME = "_alt_"
=======

    def __init__(self, logVariable, productions, continuationType=None):
        super(LAPSGrammar, self).__init__(logVariable, productions, continuationType)
>>>>>>> a332fcf1

    def __init__(
        self,
        logVariable,
        productions,
        continuationType=None,
        initialize_parameters_from_grammar=None,
    ):
        self.function_prefix = ""  # String prefix for all functions in the grammar
        super(LAPSGrammar, self).__init__(logVariable, productions, continuationType)
        if initialize_parameters_from_grammar:
            self.function_prefix = initialize_parameters_from_grammar.function_prefix
        # Initialize other metadata about the productions.
        self.all_function_names_counts = Counter()
        self.all_function_names_to_productions = dict()
        self.function_names = self._init_function_names(
            initialize_parameters_from_grammar
        )

    def _init_function_names(self, initialize_from_grammar=None):
        """
        Creates a {production_key : {name_class : name}} dictionary containing alternate names for productions in the grammar.
        """
        # Sort the function names such that the inventions are always at the end.
        inventions = sorted(
            [p for p in self.primitives if p.isInvented], key=lambda p: str(p)
        )
<<<<<<< HEAD
        base_dsl = sorted(
            [p for p in self.primitives if not p.isInvented], key=lambda p: str(p)
        )

        function_names = {
=======
        original = sorted(
            [p for p in self.primitives if not p.isInvented], key=lambda p: str(p)
        )

        return {
>>>>>>> a332fcf1
            str(p): {
                LAPSGrammar.DEFAULT_FUNCTION_NAMES: str(p),
                LAPSGrammar.NUMERIC_FUNCTION_NAMES: LAPSGrammar.NUMERIC_FUNCTION_NAMES_PREFIX
                + str(idx),
<<<<<<< HEAD
            }
            for idx, p in enumerate(base_dsl + inventions)
=======
                # Primitives allow specification of a list of alternate verbose names at definition time.
                # This list starts with the default DC name and contains any other names in order;
                # We take the last one by our own convention (they are ordered from least to most verbose.)
                LAPSGrammar.HUMAN_READABLE: p.alternate_names[-1]
                if type(p) == Primitive
                else str(p),
            }
            for idx, p in enumerate(original + inventions)
>>>>>>> a332fcf1
        }
        for p in base_dsl:
            # Set any alternate names that exist.
            function_names[str(p)][LAPSGrammar.HUMAN_READABLE] = p.alternate_names[-1]

        # Retain any new names from the previous grammar.
        if initialize_from_grammar is not None:
            for p in initialize_from_grammar.function_names:
                for name_class in initialize_from_grammar.function_names[p]:
                    if name_class not in self.EXCLUDE_NAME_INITIALIZATION:
                        function_names[p][
                            name_class
                        ] = initialize_from_grammar.function_names[p][name_class]

        # Initialize counter to avoid function name duplication
        for p in function_names:
            for name_class in function_names[p]:
                function_name = function_names[p][name_class]
                if not (
                    self.all_function_names_counts[function_name] == 0
                    or self.all_function_names_to_productions[function_name] == p
                ):
                    assert False
                base_name = self._get_base_name(function_name)
                self.all_function_names_counts[function_name] += 1

                # Count the existing base names.
                if function_name != base_name:
                    self.all_function_names_counts[base_name] += 1
                self.all_function_names_to_productions[function_name] = p
        return function_names

    def has_alternate_name(self, production_key, name_class):
        """
        :ret: bool - whether the production has been assigned a function name for the class different from the original name.
        """
        production_key = str(production_key)
        return name_class in self.function_names[production_key]

    def _get_base_name(self, name):
        base_name = name.split(self.ALT_NAME)[0]
        return base_name

<<<<<<< HEAD
    def set_function_name(self, production_key, name_class, name, verbose=False):
=======
    def has_alternate_name(self, production_key, name_class):
        """
        :ret: bool - whether the production has been assigned a function name for the class different from the original name.
        """
        production_key = str(production_key)
        return (
            self.function_names[production_key][name_class]
            != self.function_names[production_key][LAPSGrammar.DEFAULT_FUNCTION_NAMES]
        )

    def set_function_name(self, production_key, name_class, name):
>>>>>>> a332fcf1
        """
        production_key: which production to provide a name to.
        name_class: what class of names this is (eg. default, stitch_default, codex.)
        name: what alternate name to assign
        """
        base_name = self._get_base_name(name)

        if production_key not in self.function_names:
            raise Exception(f"Error: {production_key} not in grammar.")

        # Disallow duplicate names
        if (
            self.all_function_names_counts[base_name] > 0
            and not self.all_function_names_to_productions.get(base_name, "")
            == production_key
        ):
            name = f"{base_name}_alt_{self.all_function_names_counts[base_name]}"

        self.function_names[production_key][name_class] = name
        self.all_function_names_counts[name] += 1
        if name != base_name:
            self.all_function_names_counts[base_name] += 1
        self.all_function_names_to_productions[name] = production_key
        return name

    def show_program(
        self,
        program,
        name_classes=[DEFAULT_FUNCTION_NAMES],
        lam=DEFAULT_LAMBDA,
        input_name_class=[DEFAULT_FUNCTION_NAMES],
        input_lam=DEFAULT_LAMBDA,
        debug=False,
    ):
        if type(program) == str:
            # catwong: this is dispreferred, error-prone, and slower.
            return self.replace_primitive_names(
                program, name_classes, lam, input_name_class, input_lam
            )
        return self.show_program_from_tree(program, name_classes, lam, debug)

    def replace_primitive_names(
        self,
        program,
        name_classes=[DEFAULT_FUNCTION_NAMES],
        lam=DEFAULT_LAMBDA,
        input_name_class=[DEFAULT_FUNCTION_NAMES],
        input_lam=DEFAULT_LAMBDA,
    ):
        name_classes.append(LAPSGrammar.DEFAULT_FUNCTION_NAMES)
        input_name_class.append(LAPSGrammar.DEFAULT_FUNCTION_NAMES)
        # Build a replacement dict.
        current_name_to_replacement = dict()

        def get_first_replacement(primitive, name_classes):
            for n in name_classes:
                if n in self.function_names[primitive]:
                    return self.function_names[primitive][n]

        for primitive in self.function_names:
            current_name = get_first_replacement(primitive, input_name_class)
            replacement_name = get_first_replacement(primitive, name_classes)
            current_name_to_replacement[current_name] = replacement_name

        # Sort them to avoid partial replacement.
        for current in sorted(current_name_to_replacement.keys(), reverse=True):
            program = program.replace(current, current_name_to_replacement[current])

        # Replace the lambda.
        program = program.replace(f"({input_lam} ", f"({lam} ")

        return program

    def show_program_from_tree(self, program, name_classes, lam, debug=False):
        # Show a program, walking the tree and printing out alternate names as we go.
        class NameVisitor(object):
            def __init__(self, function_names, name_classes, lam):
                self.name_classes = name_classes + [LAPSGrammar.DEFAULT_FUNCTION_NAMES]
                self.function_names = function_names
                self.lam = lam

            def invented(self, e, isFunction):
                original = "#" + str(e.body)
                for n in self.name_classes:
                    if n in self.function_names[original]:
                        return self.function_names[original][n]

            def primitive(self, e, isFunction):
                for n in self.name_classes:
                    if n in self.function_names[e.name]:
                        return self.function_names[e.name][n]
                return e.name

            def index(self, e, isFunction):
                return e.show(isFunction)

            def application(self, e, isFunction):
                if isFunction:
                    return "%s %s" % (e.f.visit(self, True), e.x.visit(self, False))
                else:
                    return "(%s %s)" % (e.f.visit(self, True), e.x.visit(self, False),)

            def abstraction(self, e, isFunction):
                return "(%s %s)" % (self.lam, e.body.visit(self, False))

        return program.visit(
            NameVisitor(self.function_names, name_classes, lam), isFunction=False
        )

    def infer_programs_for_tasks(
        self,
        experiment_state,
        task_split,
        task_batch_ids,
        enumeration_timeout,
        maximum_frontier=DEFAULT_MAXIMUM_FRONTIER,
        cpus=DEFAULT_CPUS,
        solver=DEFAULT_ENUMERATION_SOLVER,
        evaluation_timeout=DEFAULT_EVALUATION_TIMEOUT,
        max_mem_per_enumeration_thread=DEFAULT_MAX_MEM_PER_ENUMERATION_THREAD,
        solver_directory=DEFAULT_BINARY_DIRECTORY,
    ):
        """
        Infers programs for tasks via top-down enumerative search from the grammar.
        Updates Frontiers in experiment_state with discovered programs.

        Wrapper function around multicoreEnumeration from dreamcoder.enumeration.
        """
        tasks_to_attempt = experiment_state.get_tasks_for_ids(
            task_split=task_split, task_ids=task_batch_ids, include_samples=False
        )
        new_frontiers, _ = multicoreEnumeration(
            g=self,
            tasks=tasks_to_attempt,
            maximumFrontier=maximum_frontier,
            enumerationTimeout=enumeration_timeout,
            CPUs=cpus,
            solver=solver,
            evaluationTimeout=evaluation_timeout,
            max_mem_per_enumeration_thread=max_mem_per_enumeration_thread,
            solver_directory=solver_directory,
        )

        experiment_state.update_frontiers(
            new_frontiers=new_frontiers,
            maximum_frontier=maximum_frontier,
            task_split=task_split,
            is_sample=False,
        )

    def generative_sample_frontiers_for_tasks(
        self,
        experiment_state,
        task_split=None,
        task_batch_ids=None,
        enumeration_timeout=None,
        evaluation_timeout=DEFAULT_EVALUATION_TIMEOUT,
        max_samples=DEFAULT_MAX_SAMPLES,
        sampler=DEFAULT_SAMPLER,
        sampler_directory=DEFAULT_BINARY_DIRECTORY,
    ):
        """Samples frontiers via enumeration from the grammar.
        Samples according to task types in experiment_state.
        Wrapper around dreamcoder.dreaming.backgroundHelmholtzEnumeration.

        Updates experiment_state.sample_frontiers and experiment_state.sample_tasks to include samples."""

        # Samples typed programs bsaed on the distribution of training tasks,
        tasks_to_attempt = experiment_state.get_tasks_for_ids(
            task_split=task_loaders.TRAIN,
            task_ids=experiment_iterator.ExperimentState.ALL,
            include_samples=False,
        )

        # Serializer function for sending examples to Ocaml solver
        task_serializer_fn = tasks_to_attempt[0].ocaml_serializer

        sampled_frontiers = backgroundHelmholtzEnumeration(
            tasks_to_attempt,
            self,
            timeout=enumeration_timeout,
            evaluationTimeout=evaluation_timeout,
            special=experiment_state.metadata[
                experiment_iterator.OCAML_SPECIAL_HANDLER
            ],  # Domain-specific flag for handling enumeration
            executable=os.path.join(sampler_directory, sampler),
            serialize_special=task_serializer_fn,
            maximum_size=max_samples,
        )()

        for sampled_frontier in sampled_frontiers:
            experiment_state.sample_frontiers[sampled_frontier.task] = sampled_frontier
            experiment_state.sample_tasks[
                sampled_frontier.task.name
            ] = sampled_frontier.task

    def optimize_grammar_frontiers_for_frontiers(
        self,
        experiment_state,
        task_split,
        task_batch_ids,
        include_samples=False,
        top_k=DEFAULT_TOP_K,
        pseudocounts=DEFAULT_PSEUDOCOUNTS,
        arity=DEFAULT_ARITY,
        aic=DEFAULT_AIC,
        structure_penalty=DEFAULT_STRUCTURE_PENALTY,
        compressor_type=DEFAULT_COMPRESSOR_TYPE,
        compressor=DEFAULT_COMPRESSOR,
        compressor_directory=DEFAULT_BINARY_DIRECTORY,
        cpus=DEFAULT_CPUS,
        max_compression=DEFAULT_MAX_COMPRESSION,
    ):
        """Compresses grammar with respect to frontiers in task_batch_ids (or ALL).
        Updates the experiment_state.models[GRAMMAR] and experiment_state frontiers rewritten with respect to the grammar."""
        frontiers_to_optimize = experiment_state.get_frontiers_for_ids(
            task_split=task_split,
            task_ids=task_batch_ids,
            include_samples=include_samples,
        )

        optimized_grammar, optimized_frontiers = induceGrammar(
            self,
            frontiers_to_optimize,
            topK=top_k,
            pseudoCounts=pseudocounts,
            a=arity,
            aic=aic,
            structurePenalty=structure_penalty,
            topk_use_only_likelihood=False,
            backend=compressor_type,
            CPUs=cpus,
            iteration=experiment_state.curr_iteration,
            language_alignments=None,
            executable=os.path.join(compressor_directory, compressor),
            lc_score=0.0,
            max_compression=max_compression,
        )
        # Cast back to LAPSGrammar
        optimized_grammar = LAPSGrammar.fromGrammar(optimized_grammar)

        # Add samples.
        experiment_state.models[model_loaders.GRAMMAR] = optimized_grammar
        for optimized_frontier in optimized_frontiers:
            experiment_state.task_frontiers[task_split][
                optimized_frontier.task
            ] = optimized_frontier

    ## Utility functions for compressing over subsets of the programs and the grammar. This uses a different OCaml binary than the original compressor; it interfaces with compression_rescoring_api.
    def _send_receive_compressor_api_call(
        self,
        api_fn,
        grammar=None,
        frontiers={},
        kwargs={},
        compressor_type=DEFAULT_COMPRESSOR_TYPE,
        compressor=DEFAULT_API_COMPRESSOR,
        compressor_directory=DEFAULT_BINARY_DIRECTORY,
    ):
        """Caller for invoking an API function implemented in the the OCaml compression_rescoring_api binary. Function names and signatures are defined in compression_rescoring_api.ml.
        Expects:
            api_fn: string name of API function to call.
            grammar: Grammar object. If None, uses self/
            frontiers: {split : [array of Frontiers objects]}
            kwargs: additional pre-serialized objects dictionary.

        Returns: deserialized JSON response containing:
        {
            api_fn: API function that was called.
            required_args:
                {
                    grammar: [array of response Grammar objects.]
                    frontiers: [array of {
                        split: [array of response Frontier objects.]
                    }]
                }
            kwargs: any other response arguments.
        }
        """
        if compressor_type != self.DEFAULT_COMPRESSOR_TYPE:
            # Legacy Dreamcoder library supports Python enumeration
            raise NotImplementedError
        # Construct the JSON message.

        grammar = grammar if grammar is not None else self
        non_empty_frontiers = {
            split: [f for f in frontiers[split] if not f.empty] for split in frontiers
        }
        json_serialized_binary_message = {
            self.API_FN: str(api_fn),  # String name of the API function.
            self.REQUIRED_ARGS: {
                self.GRAMMAR: grammar.json(),
                self.FRONTIERS: {
                    split: [f.json() for f in non_empty_frontiers[split]]
                    for split in non_empty_frontiers
                },
            },
            self.KWARGS: kwargs,
        }
        json_serialized_binary_message = json.dumps(json_serialized_binary_message)

        ocaml_binary_path = os.path.join(
            get_root_dir(), compressor_directory, compressor
        )
        try:
            process = subprocess.Popen(
                ocaml_binary_path, stdin=subprocess.PIPE, stdout=subprocess.PIPE
            )
            json_response, json_error = process.communicate(
                bytes(json_serialized_binary_message, encoding="utf-8")
            )
            json_response = json.loads(json_response.decode("utf-8"))
        except Exception as e:
            print(f"Error in _send_receive_compressor_api_call: {e}")

        json_deserialized_response = json_response
        json_deserialized_response[self.REQUIRED_ARGS][self.GRAMMAR] = [
            self._deserialize_json_grammar(serialized_grammar)
            for serialized_grammar in json_response[self.REQUIRED_ARGS][self.GRAMMAR]
        ]

        new_grammars = json_deserialized_response[self.REQUIRED_ARGS][self.GRAMMAR]
        # Deserialize the frontiers with respect to their corresponding grammar.
        json_deserialized_response[self.REQUIRED_ARGS][self.FRONTIERS] = [
            self._deserialize_json_frontiers(
                new_grammars[grammar_idx],
                non_empty_frontiers=non_empty_frontiers,
                json_frontiers=json_frontiers,
            )
            for grammar_idx, json_frontiers in enumerate(
                json_deserialized_response[self.REQUIRED_ARGS][self.FRONTIERS]
            )
        ]
        json_serialized_binary_message = json.loads(json_serialized_binary_message)
        return json_deserialized_response, json_error, json_serialized_binary_message

    def _deserialize_json_grammar(self, json_grammar):
        return LAPSGrammar(
            json_grammar["logVariable"],
            [
                (l, p.infer(), p)
                for production in json_grammar["productions"]
                for l in [production["logProbability"]]
                for p in [Program.parse(production["expression"])]
            ],
            continuationType=self.continuationType,
        )

    def _deserialize_json_frontiers(self, grammar, non_empty_frontiers, json_frontiers):
        """Deserializes frontiers with respect to a grammar to evaluate likelihoods.
        non_empty_frontiers : non-empty frontiers, ordered as they were sent to the compressor {split : array of original Frontiers objects.}
        json_frontiers: {split: array of serialized json_frontier objects sent from the OCaml binary.} should be ordered exactly as non_empty_frontiers

        :ret: {split: array of Frontiers with entries scored with respect to the grammar.}
        """
        # Wrap this in a try catch in the case of an error
        def maybe_entry(program, json_entry, grammar, request):
            try:
                return FrontierEntry(
                    program,
                    logLikelihood=json_entry["logLikelihood"],
                    logPrior=grammar.logLikelihood(request, program),
                )
            except Exception as e:
                print(f"Error adding frontier entry: {str(program)}")
                print(e)
                return None

        deserialized_frontiers = {}
        for split in non_empty_frontiers:
            deserialized_frontiers[split] = []
            for original_frontier, serialized_frontier in zip(
                non_empty_frontiers[split], json_frontiers[split]
            ):

                entries = [
                    maybe_entry(p, e, grammar, original_frontier.task.request)
                    for e in serialized_frontier["programs"]
                    for p in [Program.parse(e["program"])]
                ]
                entries = [e for e in entries if e is not None]
                deserialized_frontiers[split].append(
                    Frontier(entries, task=original_frontier.task)
                )
        return deserialized_frontiers

    def _get_dummy_grammar_scores_frontiers(self, frontiers):
        grammar_frontier_score_candidates = [
            {
                self.GRAMMAR: self,
                self.FRONTIERS: frontiers,
                self.COMPRESSION_SCORES: 0.0,
            }
        ]
        return grammar_frontier_score_candidates

    def _get_compressed_grammar_candidates_and_rewritten_frontiers(
        self,
        experiment_state,
        task_splits,
        task_ids_in_splits,
        max_candidates_per_compression_step,  # How many to consider.
        max_grammar_candidates_to_retain_for_rewriting,  # How many to actually rewrite.
        top_k=DEFAULT_TOP_K,
        pseudocounts=DEFAULT_PSEUDOCOUNTS,
        arity=DEFAULT_ARITY,
        aic=DEFAULT_AIC,
        structure_penalty=DEFAULT_STRUCTURE_PENALTY,
        compressor_type=DEFAULT_COMPRESSOR_TYPE,
        compressor=DEFAULT_API_COMPRESSOR,
        compressor_directory=DEFAULT_BINARY_DIRECTORY,
        cpus=DEFAULT_CPUS,
        debug_get_dummy=False,
    ):
        """
        Corresponding OCaml API Function:
        get_compressed_grammar_candidates_and_rewritten_frontiers
        Call the compressor to return a set of grammar candidates augmneted with library functions {g_c_0, g_c_1...} and frontiers rewritten under each candidate.

        Evaluates max_candidates_per_compression_step under the compression score, and currently returns the max_candidates_per_compression_step under the compression score.

        Always assumes it should only optimize with respect to the TRAIN frontiers, but rewrites train/test frontiers under the compressed grammar.

        :ret:
            Array of {
                "grammar": Grammar candidate.
                "frontiers": {split:[rewritten frontiers]}.
                "compression_score": scalar score of grammar wrt. frontiers.
            }
        """
        api_fn = "get_compressed_grammar_candidates_and_rewritten_frontiers"
        frontiers = experiment_state.get_frontiers_for_ids_in_splits(
            task_splits=task_splits,
            task_ids_in_splits=task_ids_in_splits,
            include_samples=False,
        )

        # Debug mock-method for avoiding an expensive compression step.
        if debug_get_dummy:
            return self._get_dummy_grammar_scores_frontiers(frontiers)

        # Build the standard KWARGS.
        kwargs = {
            self.MAX_CANDIDATES_PER_COMPRESSION_STEP: max_candidates_per_compression_step,
            self.MAX_CANDIDATES_TO_RETAIN_FOR_REWRITING: max_grammar_candidates_to_retain_for_rewriting,
            self.ARITY: arity,
            self.PSEUDOCOUNTS: pseudocounts,
            self.AIC: aic,
            self.CPUS: cpus,
            self.STRUCTURE_PENALTY: structure_penalty,
            self.TOP_K: top_k,
        }

        json_deserialized_response, _, _ = self._send_receive_compressor_api_call(
            api_fn=api_fn,
            grammar=self,
            frontiers=frontiers,
            kwargs=kwargs,
            compressor_type=compressor_type,
            compressor=compressor,
            compressor_directory=compressor_directory,
        )

        grammar_candidates = json_deserialized_response[self.REQUIRED_ARGS][
            self.GRAMMAR
        ]

        rewritten_frontier_candidates = json_deserialized_response[self.REQUIRED_ARGS][
            self.FRONTIERS
        ]
        grammar_frontier_score_candidates = [
            {
                self.GRAMMAR: grammar_candidates[idx],
                self.FRONTIERS: rewritten_frontier_candidates[idx],
                self.COMPRESSION_SCORES: json_deserialized_response[self.REQUIRED_ARGS][
                    self.COMPRESSION_SCORES
                ][idx],
            }
            for idx in range(len(grammar_candidates))
        ]

        return grammar_frontier_score_candidates

    def _get_compressed_grammar_candidates_and_rewritten_frontiers_parallel(
        self,
        experiment_state,
        task_splits,
        task_ids_in_splits,
        max_candidates_per_compression_step,
        max_compression_steps,
        top_k=DEFAULT_TOP_K,
        pseudocounts=DEFAULT_PSEUDOCOUNTS,
        arity=DEFAULT_ARITY,
        aic=DEFAULT_AIC,
        structure_penalty=DEFAULT_STRUCTURE_PENALTY,
        compressor_type=DEFAULT_COMPRESSOR_TYPE,
        compressor=DEFAULT_API_COMPRESSOR,
        compressor_directory=DEFAULT_BINARY_DIRECTORY,
        cpus=DEFAULT_CPUS,
    ):
        """
        Parallel implementation for getting candidate compressed grammars and rewritten frontiers.
        Corresponding OCaml API Function:
        get_compressed_grammar_candidates_and_rewritten_frontiers
        Call the compressor to return a set of grammar candidates augmneted with library functions {g_c_0, g_c_1...} and frontiers rewritten under each candidate.

        Evaluates max_candidates_per_compression_step under the compression score, and currently returns the max_candidates_per_compression_step under the compression score.

        Always assumes it should only optimize with respect to the TRAIN frontiers, but rewrites train/test frontiers under the compressed grammar.

        :ret:
            Array of {
                "grammar": Grammar candidate.
                "frontiers": {split:[rewritten frontiers]}.
                "compression_score": scalar score of grammar wrt. frontiers.
            }
        """
        # NB  this could actually be done with separate threads.

    def _get_compressed_grammmar_and_rewritten_frontiers(
        self,
        experiment_state,
        task_splits,
        task_ids_in_splits,
        max_candidates_per_compression_step,
        max_compression_steps,
        top_k=DEFAULT_TOP_K,
        pseudocounts=DEFAULT_PSEUDOCOUNTS,
        arity=DEFAULT_ARITY,
        aic=DEFAULT_AIC,
        structure_penalty=DEFAULT_STRUCTURE_PENALTY,
        compressor_type=DEFAULT_COMPRESSOR_TYPE,
        compressor=DEFAULT_API_COMPRESSOR,
        compressor_directory=DEFAULT_BINARY_DIRECTORY,
        cpus=DEFAULT_CPUS,
    ):
        """
        Corresponding OCaml API Function:get_compressed_grammmar_and_rewritten_frontiers.
        Call the compressor to rewrite the grammar and the frontiers.

        Runs compression up to max_compression_steps, evaluating max_candidates_per_compression_step under the compression score, and greedily adding the top candidate each time.
        Always assumes it should only optimize with respect to the TRAIN frontiers, but rewrites train/test frontiers under the compressed grammar.

        Updates the experiment_state.models[GRAMMAR] and experiment_state frontiers rewritten with respect to the grammar.
        :ret:
            grammar: Grammar object containing the final DSL with up to max_compression_steps new library inventions.
            rewritten_train_test_frontiers: {split : [frontiers] with frontiers rewritten under the final grammar.} Note that this only returns non-empty frontiers for the tasks.

        """
        api_fn = "get_compressed_grammmar_and_rewritten_frontiers"
        frontiers = experiment_state.get_frontiers_for_ids_in_splits(
            task_splits=task_splits,
            task_ids_in_splits=task_ids_in_splits,
            include_samples=False,
        )

        # Build the standard KWARGS.
        kwargs = {
            self.MAX_CANDIDATES_PER_COMPRESSION_STEP: max_candidates_per_compression_step,
            self.MAX_COMPRESSION_STEPS: max_compression_steps,
            self.ARITY: arity,
            self.PSEUDOCOUNTS: pseudocounts,
            self.AIC: aic,
            self.CPUS: cpus,
            self.STRUCTURE_PENALTY: structure_penalty,
            self.TOP_K: top_k,
        }

        json_deserialized_response, _, _ = self._send_receive_compressor_api_call(
            api_fn=api_fn,
            grammar=self,
            frontiers=frontiers,
            kwargs=kwargs,
            compressor_type=compressor_type,
            compressor=compressor,
            compressor_directory=compressor_directory,
        )

        optimized_grammar = json_deserialized_response[self.REQUIRED_ARGS][
            self.GRAMMAR
        ][0]

        rewritten_train_test_frontiers = json_deserialized_response[self.REQUIRED_ARGS][
            self.FRONTIERS
        ][0]

        experiment_state.models[model_loaders.GRAMMAR] = optimized_grammar
        for task_split in rewritten_train_test_frontiers:
            for rewritten_frontier in rewritten_train_test_frontiers[task_split]:
                experiment_state.task_frontiers[task_split][
                    rewritten_frontier.task
                ] = rewritten_frontier

        return optimized_grammar, rewritten_train_test_frontiers

    def evaluate_frontier_likelihoods(
        self,
        experiment_state,
        task_splits,
        task_ids_in_splits,
        include_samples=False,
        save_filename: str = None,
    ):
        """
        Evaluates and reports the frontier likelihoods with respect to the current grammar.
        """
        frontiers = experiment_state.get_frontiers_for_ids_in_splits(
            task_splits=task_splits,
            task_ids_in_splits=task_ids_in_splits,
            include_samples=include_samples,
        )

        # Rescore all frontiers under current grammar.
        log_likelihoods_by_task = {}
        log_likelihoods = []
        for task_split in task_splits:
            log_likelihoods_by_task[task_split] = {}
            for f in frontiers[task_split]:
                lls = [self.logLikelihood(f.task.request, e.program) for e in f]
                log_likelihoods += lls
                log_likelihoods_by_task[task_split][f.task.name] = lls
        print(
            f"EVALUATION: evaluate_frontier_likelihoods : mean ll of {len(log_likelihoods)} programs in splits: {task_splits} is: {np.mean(log_likelihoods)}"
        )

        if save_filename is not None:
            save_filepath = os.path.join(
                os.getcwd(), experiment_state.get_checkpoint_directory(), save_filename,
            )
            os.makedirs(os.path.dirname(save_filepath), exist_ok=True)
            with open(save_filepath, "w") as f:
                json.dump(
                    {
                        "mean_log_likelihood": np.mean(log_likelihoods),
                        "log_likelihoods_by_task": log_likelihoods_by_task,
                    },
                    f,
                )

    ## Elevate static methods to create correct class.
    @staticmethod
    def fromGrammar(grammar):
        return LAPSGrammar(
            grammar.logVariable,
            grammar.productions,
            continuationType=grammar.continuationType,
        )

    @staticmethod
    def fromProductions(productions, logVariable=0.0, continuationType=None):
        """Make a grammar from primitives and their relative logpriors."""
        return LAPSGrammar(
            logVariable,
            [(l, p.infer(), p) for l, p in productions],
            continuationType=continuationType,
        )

    @staticmethod
    def uniform(primitives, continuationType=None):
        return LAPSGrammar(
            0.0,
            [(0.0, p.infer(), p) for p in primitives],
            continuationType=continuationType,
        )

    def get_checkpoint_filepath(self, checkpoint_directory):
        return os.path.join(checkpoint_directory, f"{self.name}.json")

    def checkpoint(self, experiment_state, checkpoint_directory):
        f"=> Checkpointed grammar to: {self.get_checkpoint_filepath(checkpoint_directory)}==========="
        with open(self.get_checkpoint_filepath(checkpoint_directory), "w") as f:
            json.dump(self.json(), f)

    def load_model_from_checkpoint(self, experiment_state, checkpoint_directory):
        with open(self.get_checkpoint_filepath(checkpoint_directory)) as f:
            json_grammar = json.load(f)

        reloaded_primitives = [
            Program.parse(production["expression"])
            for production in json_grammar["productions"]
        ]
        log_probabilities = [
            production["logProbability"] for production in json_grammar["productions"]
        ]
        productions = [
            (probability, p.infer(), p)
            for (probability, p) in zip(log_probabilities, reloaded_primitives)
        ]
        grammar = LAPSGrammar(
            logVariable=json_grammar["logVariable"],
            productions=productions,
            continuationType=Type.fromjson(json_grammar["continuationType"]),
        )
        experiment_state.models[model_loaders.GRAMMAR] = grammar
        return grammar<|MERGE_RESOLUTION|>--- conflicted
+++ resolved
@@ -72,22 +72,13 @@
 
     DEFAULT_FUNCTION_NAMES = "default"
     NUMERIC_FUNCTION_NAMES = "numeric"
-<<<<<<< HEAD
     EXCLUDE_NAME_INITIALIZATION = [DEFAULT_FUNCTION_NAMES, NUMERIC_FUNCTION_NAMES]
-=======
->>>>>>> a332fcf1
     # Other common naming schemes.
     HUMAN_READABLE = "human_readable"
     DEFAULT_LAMBDA = "lambda"
 
     NUMERIC_FUNCTION_NAMES_PREFIX = "fn_"
-<<<<<<< HEAD
     ALT_NAME = "_alt_"
-=======
-
-    def __init__(self, logVariable, productions, continuationType=None):
-        super(LAPSGrammar, self).__init__(logVariable, productions, continuationType)
->>>>>>> a332fcf1
 
     def __init__(
         self,
@@ -115,36 +106,17 @@
         inventions = sorted(
             [p for p in self.primitives if p.isInvented], key=lambda p: str(p)
         )
-<<<<<<< HEAD
         base_dsl = sorted(
             [p for p in self.primitives if not p.isInvented], key=lambda p: str(p)
         )
 
         function_names = {
-=======
-        original = sorted(
-            [p for p in self.primitives if not p.isInvented], key=lambda p: str(p)
-        )
-
-        return {
->>>>>>> a332fcf1
             str(p): {
                 LAPSGrammar.DEFAULT_FUNCTION_NAMES: str(p),
                 LAPSGrammar.NUMERIC_FUNCTION_NAMES: LAPSGrammar.NUMERIC_FUNCTION_NAMES_PREFIX
                 + str(idx),
-<<<<<<< HEAD
             }
             for idx, p in enumerate(base_dsl + inventions)
-=======
-                # Primitives allow specification of a list of alternate verbose names at definition time.
-                # This list starts with the default DC name and contains any other names in order;
-                # We take the last one by our own convention (they are ordered from least to most verbose.)
-                LAPSGrammar.HUMAN_READABLE: p.alternate_names[-1]
-                if type(p) == Primitive
-                else str(p),
-            }
-            for idx, p in enumerate(original + inventions)
->>>>>>> a332fcf1
         }
         for p in base_dsl:
             # Set any alternate names that exist.
@@ -188,9 +160,6 @@
         base_name = name.split(self.ALT_NAME)[0]
         return base_name
 
-<<<<<<< HEAD
-    def set_function_name(self, production_key, name_class, name, verbose=False):
-=======
     def has_alternate_name(self, production_key, name_class):
         """
         :ret: bool - whether the production has been assigned a function name for the class different from the original name.
@@ -202,7 +171,6 @@
         )
 
     def set_function_name(self, production_key, name_class, name):
->>>>>>> a332fcf1
         """
         production_key: which production to provide a name to.
         name_class: what class of names this is (eg. default, stitch_default, codex.)
