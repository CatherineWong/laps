--- conflicted
+++ resolved
@@ -104,18 +104,6 @@
         return invs_and_metadata
 
     def _get_filepath_for_current_iteration(
-        self,
-        checkpoint_directory: str,
-        filename: str,
-        split: str = "",
+        self, checkpoint_directory: str, filename: str, split: str = "",
     ):
-<<<<<<< HEAD
-        return os.path.join(
-            os.getcwd(),
-            checkpoint_directory,
-            split,
-            filename,
-        )
-=======
-        return os.path.join(os.getcwd(), checkpoint_directory, filename,)
->>>>>>> 7087bdd3
+        return os.path.join(os.getcwd(), checkpoint_directory, split, filename,)