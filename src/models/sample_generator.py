"""
sample_generator.py | Author: Gabe Grand.

Queries Codex to generate new samples based on existing samples.

"""
import itertools
import json
import os

import numpy as np
from openai.api_resources.completion import Completion

import src.models.model_loaders as model_loaders
from dreamcoder.frontier import Frontier, FrontierEntry
from dreamcoder.program import EtaLongVisitor, InferenceFailure, ParseFailure, Program
from dreamcoder.task import Task
from src.experiment_iterator import RANDOM_GENERATOR
from src.models.codex_base import *
from src.models.laps_grammar import LAPSGrammar
from src.task_loaders import ALL, LANGUAGE, PROGRAMS, TRAIN

ModelRegistry = model_loaders.ModelLoaderRegistries[model_loaders.SAMPLE_GENERATOR]


@ModelRegistry.register
class CodexSampleGenerator(CodexBase, model_loaders.ModelLoader):
    name = "codex_sample_generator"

    query_results_file = "codex_query_results.json"

    PROMPT_EXAMPLE_TYPES = [LANGUAGE, PROGRAMS]

    @staticmethod
    def load_model(experiment_state, **kwargs):
        return CodexSampleGenerator(experiment_state=experiment_state, **kwargs)

    def __init__(self, experiment_state=None):
        super().__init__()

    def generate_samples(
        self,
        experiment_state,
        task_splits: list,
        task_ids_in_splits: list,
        n_samples=None,
        n_samples_per_prompt=None,
        n_train_programs_per_prompt: int = 10,
        max_additional_prompt_attempts: int = 0,
        temperature: float = 0.75,
        max_tokens: int = 256,
        separator: str = CodexBase.DEFAULT_SEPARATOR,
        language_separator: str = CodexBase.DEFAULT_LANGUAGE_SEPARATOR,
        engine: str = CodexBase.DEFAULT_ENGINE,
        debug: bool = False,
        verbose_prompt: bool = False,
        use_cached: bool = False,
        function_name_classes: list = [LAPSGrammar.DEFAULT_FUNCTION_NAMES],
        prompt_example_types: list = [PROGRAMS],
        sample_type: str = PROGRAMS,
        allow_duplicate_examples_per_task: bool = False,
        allow_language_for_disjoint_tasks: bool = True,
<<<<<<< HEAD
        print_every_prompt_idx=1,
=======
        compute_likelihoods: bool = False,
>>>>>>> 822da395
    ):
        """
        Queries Codex API to generate new samples based on training data.

        Currently supports only program generation. Generation of language and
        generation of programs conditioned on language are both forthcoming.

        params:
            experiment_state: experiment_state
            n_samples: Total number of sample examples to attempt to generate with Codex.
                        Some of these programs may be invalid; only valid programs are added to the
                        experiment_state.
            n_samples_per_prompt: Number of samples to take from Codex per each generated prompt, which may
                                    contain a random subset of the training examples. If None, will be set equal to n_samples.
            n_train_programs_per_prompt: Number of training programs to include
                in the Codex prompt. If `n_train_programs_per_prompt` is too high,
                the prompt may exceed the token budget and trigger an `InvalidRequestError`.
            
            max_additional_prompt_attempts: How many additional attempts to sample prompts if we don't get n_samples valid programs with n_samples / n_samples_per_prompt.
            temperature: Codex temperature sampling value in `[0., 1.]` range.
            max_tokens: Max number of tokens for a single program in the completion.
                Codex will stop at `separator` anyway, so this value should be generous.
            engine: Codex `engine` parameter.
            separator: String to insert between examples in the Codex query. Also
                used as the `stop` sequence during generation.
            language_separator: String to insert before language examples in the Codex query.
            debug: If True, replaces live query to Codex with a random sample
                from the training set.
            use_cached: If True, replaces live query to Codex with a cached query
                stored in `query_results_filepath`.
            function_name_classes: An array of 'name_classes' specifying what naming scheme to use for functions
                programs used for the inductive prompt. Name classes will be applied in order as they are avaialble for each
                function, falling back on DEFAULT (the DreamCoder parseable function names).
            prompt_example_types: An array of example types from {LIBRARY,LANGUAGE, PROGRAMS} that will be included in the prompt for Codex to condition on.
            sample_type: A type in {PROGRAMS, LIBRARY, LANGUAGE} to sample from Codex.
            allow_duplicate_examples_per_task: If True, allow multiple examples for a given task.
            allow_language_for_disjoint_tasks: If True, and including language in the prompt example type, prefix the final sample using language disjoint from what we are otherwise training on.
            compute_likelihoods: Whether to compute log likelihoods of each program
                under the grammar. This requires converting the programs to eta-long form,
                which is error-prone, so we don't do it by default.
        """
        if task_splits != [TRAIN]:
            raise ValueError(
                f"CodexSampleGenerator expected task_splits=[{TRAIN}], got task_splits={task_splits}"
            )

        query_results_filepath = os.path.join(
            os.getcwd(),
            experiment_state.get_checkpoint_directory(),
            self.query_results_file,
        )

        if n_samples_per_prompt is None:
            n_samples_per_prompt = n_samples

        max_num_prompts = int(
            (
                np.ceil(n_samples / float(n_samples_per_prompt))
                + max_additional_prompt_attempts
            )
        )

        query_results = {
            "curr_prompt_idx": 0,
            "max_num_prompts": max_num_prompts,
            "programs_valid": [],
            "programs_invalid": [],
            "prompt_text": [],
            "prompt_example_types": prompt_example_types,
            "prompt_programs": [],
            "engine": engine,
            "separator": separator,
            "completion": [],
        }
        all_programs_valid, all_programs_invalid = set(), set()
        for curr_prompt_idx in range(max_num_prompts):
            if len(all_programs_valid) >= n_samples:
                print(f"Sampled all {n_samples} samples, concluding.")
                return

            # Sample training examples to construct a Codex prompt.
            prompt_examples, prompt_text = self.generate_codex_prompt_text(
                experiment_state,
                task_splits=task_splits,
                task_ids_in_splits=task_ids_in_splits,
                n_train_examples_per_prompt=n_train_programs_per_prompt,
                separator=separator,
                language_separator=language_separator,
                function_name_classes=function_name_classes,
                prompt_example_types=prompt_example_types,
                sample_type=sample_type,
                allow_duplicate_examples_per_task=allow_duplicate_examples_per_task,
                allow_language_for_disjoint_tasks=allow_language_for_disjoint_tasks,
            )

            if len(prompt_examples) == 0:
                print(
                    "CodexSampleGenerator: skipping sampling without prompt examples."
                )
                return None

            if curr_prompt_idx % print_every_prompt_idx == 0:
                print(
                    f"Now on prompt {curr_prompt_idx}/{max_num_prompts}: with {len(all_programs_valid)} / {n_samples} total samples. Querying Codex with prompt ({len(prompt_examples)} examples) for {n_samples_per_prompt} samples..."
                )
            if verbose_prompt:
                print(prompt_text)

            completion = self.get_completion_for_prompt(
                experiment_state=experiment_state,
                prompt_text=prompt_text,
                query_results_filepath=query_results_filepath,
                n_samples_per_prompt=n_samples_per_prompt,
                temperature=temperature,
                max_tokens=max_tokens,
                engine=engine,
                separator=separator,
                use_cached=use_cached,
                debug=debug,
            )

            # Append to a global query results.
            query_results["curr_prompt_idx"] = curr_prompt_idx
            query_results["prompt_text"].append(prompt_text)
            query_results["prompt_programs"].append(prompt_examples)
            query_results["completion"].append(completion.to_dict_recursive())

            if completion is not None:
                (
                    programs_valid,
                    programs_invalid,
                ) = self.maybe_get_frontiers_from_completion(
                    experiment_state=experiment_state,
                    codex_completion=completion,
                    completion_name_classes=function_name_classes,
                )
                all_programs_invalid.update(programs_invalid)
                all_programs_valid.update(programs_valid)
                query_results["programs_valid"], query_results["programs_invalid"] = (
                    list(all_programs_valid),
                    list(all_programs_invalid),
                )
                if verbose_prompt:
                    print(separator.join(programs_invalid))
                if not (debug or use_cached):
                    with open(query_results_filepath, "w") as f:
                        json.dump(query_results, f)
                    print(f"Wrote results: {query_results_filepath}")
            else:
                raise ValueError("Query to Codex encountered an error.")

    def get_completion_for_prompt(
        self,
        experiment_state,
        prompt_text,
        query_results_filepath,
        n_samples_per_prompt,
        temperature,
        max_tokens,
        engine,
        separator,
        use_cached,
        debug,
    ):
        if debug:
            # Debugging query that returns programs.
            completion = self.query_mock(
                experiment_state, n_samples=n_samples_per_prompt
            )
        elif use_cached and os.path.exists(query_results_filepath):
            print("Using cached examples....")
            # For debugging only - does not verify that the cached completion matches the desired query parameters
            with open(query_results_filepath, "r") as f:
                completion_data = json.load(f)["completion"]
            completion = Completion()
            completion.refresh_from(completion_data)
        else:
            use_cached = False
            completion = self.query_codex(
                prompt_text,
                n_samples=n_samples_per_prompt,
                temperature=temperature,
                max_tokens=max_tokens,
                engine=engine,
                separator=separator,
            )
        return completion

    def maybe_get_frontiers_from_completion(
        self,
        experiment_state,
        codex_completion,
        completion_name_classes: list = [LAPSGrammar.DEFAULT_FUNCTION_NAMES],
        compute_likelihoods: bool = False,
    ):
        """Extract valid sampled programs from a Codex completion.
        :ret: number of frontiers.
        """
        valid_programs, invalid_programs = set(), set()

        grammar = experiment_state.models[model_loaders.GRAMMAR]
        for choice in codex_completion["choices"]:
            program_str_codex = choice["text"]
            try:
                # Write the program back into the DreamCoder form from whatever it was initially in.
                program_str = grammar.show_program(
                    program_str_codex, input_name_class=completion_name_classes
                )
                p = Program.parse(program_str)
            except (ParseFailure, IndexError, AssertionError, ValueError) as e:
                print(f"Failed to parse ({type(e)}): {program_str_codex}")
                invalid_programs.add(program_str_codex)
                continue

            try:
                p_type = p.infer()
            except InferenceFailure:
                print(f"Type inference failure for: {str(p)}")
                invalid_programs.add(program_str_codex)
                continue

            # Hack to avoid fatal error when computing likelihood summaries during rescoreFrontier
            if compute_likelihoods:
                try:
                    p = EtaLongVisitor(request=p_type).execute(p)
                except:
                    print(f"Error converting to ETA Long for {p}")
                    invalid_programs.add(program_str_codex)
                    continue

            program_str = str(p)

            valid_programs.add(program_str_codex)

            # NOTE(gg): Hashing for task naming avoids adding duplicate programs to the `experiment_state`
            program_hash = abs(hash(program_str))

            task = Task(
                name=f"codex_{program_hash}",
                request=p_type,
                examples=[],
            )

            frontier = Frontier(
                frontier=[
                    FrontierEntry(
                        program=p,
                        logPrior=0.0,
                        logLikelihood=0.0,
                    )
                ],
                task=task,
            )

            # Re-score the logPrior and logLikelihood of the frontier under the current grammar
            if compute_likelihoods:
                frontier = experiment_state.models[
                    model_loaders.GRAMMAR
                ].rescoreFrontier(frontier)

            experiment_state.sample_tasks[TRAIN].append(task)
            experiment_state.sample_frontiers[TRAIN][task] = frontier

        print(
            f"Codex query results:\nVALID: {len(valid_programs)}\nINVALID: {len(invalid_programs)}"
        )
        return valid_programs, invalid_programs

    def sample_prompt_training_examples(
        self,
        experiment_state,
        task_splits: list,
        task_ids_in_splits: list,
        n_train_examples_per_prompt: int = 10,
        separator: str = CodexBase.DEFAULT_SEPARATOR,
        language_separator: str = CodexBase.DEFAULT_LANGUAGE_SEPARATOR,
        function_name_classes: list = [LAPSGrammar.DEFAULT_FUNCTION_NAMES],
        prompt_example_types: list = [PROGRAMS],
        sample_type: str = PROGRAMS,
        allow_duplicate_examples_per_task: bool = False,
        allow_language_for_disjoint_tasks: bool = True,
    ):
        """
        Samples a list of up to n_train_examples_per_prompt example tuples, consisting of the example information in prompt_example_types.

        These can be concatenated to form a prompt.

        :ret: List of (example) tuples.
        """
        if LANGUAGE in prompt_example_types and sample_type == PROGRAMS:
            # If language, get an extra annotation to precede the program.
            n_train_examples_per_prompt = n_train_examples_per_prompt + 1

        # Sort into the canonical order.
        prompt_example_types = [
            p for p in self.PROMPT_EXAMPLE_TYPES if p in prompt_example_types
        ]

        # Build a list of candidate example tuples.
        candidate_prompt_examples = []
        grammar = experiment_state.models[model_loaders.GRAMMAR]
        rng = experiment_state.metadata[RANDOM_GENERATOR]

        for task_id in task_ids_in_splits[TRAIN]:
            example_types_for_task = []
            for example_type in prompt_example_types:
                # Add any natural language specifications for the task
                if example_type == LANGUAGE:
                    examples_for_task = experiment_state.get_language_for_ids(
                        TRAIN, [task_id]
                    )[0]
                    examples_for_task = [
                        language_separator + e for e in examples_for_task
                    ]
                # Add any programs for the task
                elif example_type == PROGRAMS:
                    frontier = experiment_state.get_frontiers_for_ids(TRAIN, [task_id])[
                        0
                    ]
                    examples_for_task = [e.program for e in frontier.entries]
                    examples_for_task = [
                        grammar.show_program(p, name_classes=function_name_classes)
                        for p in examples_for_task
                    ]
                example_types_for_task.append(examples_for_task)
            if len(example_types_for_task) < 1:
                continue
            # Create cross-product of {spec, program} examples.
            example_tuples = itertools.product(*example_types_for_task)
            if allow_duplicate_examples_per_task:
                candidate_prompt_examples += list(example_tuples)
            else:
                task_example = rng.choice(list(example_tuples))
                candidate_prompt_examples.append(task_example)

        # Sample examples from the candidates
        n_train_examples_per_prompt = min(
            n_train_examples_per_prompt, len(candidate_prompt_examples)
        )
        examples_for_prompt = list(
            rng.choice(
                candidate_prompt_examples,
                size=n_train_examples_per_prompt,
                replace=False,
            )
        )
        examples_for_prompt = [list(e) for e in examples_for_prompt]

        if len(examples_for_prompt) == 0:
            print("CodexSampleGenerator: No training frontiers to sample prompts.")
            return []

        # If prompting with language in order to sample programs from Codex, modify the last example tuple to only include language so we can sample programs as a continuation.
        if prompt_example_types == [LANGUAGE, PROGRAMS] and sample_type == PROGRAMS:
            examples_for_prompt[-1] = [
                examples_for_prompt[-1][0]
            ]  # Don't include the last program
            if allow_language_for_disjoint_tasks:
                final_language_example = self.get_language_for_disjoint_tasks(
                    experiment_state, task_ids_in_splits
                )
                # Randomly select one and randomly select its language
                examples_for_prompt[-1] = [language_separator + final_language_example]

        return examples_for_prompt

    def get_language_for_disjoint_tasks(self, experiment_state, task_ids_in_splits):
        """Samples language for tasks that are NOT in task_ids_in_splits."""
        rng = experiment_state.metadata[RANDOM_GENERATOR]
        # Randomly select language from disjoint set of tasks that have non-empty annotations
        disjoint_task_ids = [
            t.name
            for t in experiment_state.tasks[TRAIN]
            if t.name not in task_ids_in_splits[TRAIN]
        ]
        final_language_examples = experiment_state.get_language_for_ids(
            TRAIN, task_ids=disjoint_task_ids
        )
        final_language_examples = [
            rng.choice(l) for l in final_language_examples if len(l) > 0
        ]
        final_language_example = rng.choice(final_language_examples)
        return final_language_example

    def generate_codex_prompt_text(
        self,
        experiment_state,
        task_splits: list,
        task_ids_in_splits: list,
        n_train_examples_per_prompt: int = 10,
        separator: str = CodexBase.DEFAULT_SEPARATOR,
        language_separator: str = CodexBase.DEFAULT_LANGUAGE_SEPARATOR,
        function_name_classes: list = [LAPSGrammar.DEFAULT_FUNCTION_NAMES],
        prompt_example_types: list = [PROGRAMS],
        sample_type: str = PROGRAMS,
        allow_duplicate_examples_per_task: bool = False,
        allow_language_for_disjoint_tasks: bool = True,
    ):

        training_examples = self.sample_prompt_training_examples(
            experiment_state,
            task_splits,
            task_ids_in_splits,
            n_train_examples_per_prompt,
            separator,
            language_separator,
            function_name_classes,
            prompt_example_types,
            sample_type,
            allow_duplicate_examples_per_task,
            allow_language_for_disjoint_tasks,
        )

        # For now, assume we only want to sample programs.
        prompt_text = (
            separator.join([separator.join(e) for e in training_examples]) + separator
        )

        print(
            f"Constructed prompt containing: {len(training_examples)} {prompt_example_types} examples..."
        )

        # Flatten the training examples so that they're easier to unpack later.
        if len(prompt_example_types) == 1:
            training_examples = [t[0] for t in training_examples]

        return training_examples, prompt_text

    def query_mock(self, experiment_state, n_samples: int = 3, **kwargs):
        """Debugging query that returns a sample of programs from the task."""
        frontiers = experiment_state.get_frontiers_for_ids(
            task_split=TRAIN, task_ids=ALL
        )
        frontiers = np.random.choice(frontiers, size=n_samples)
        program_str_list = [str(e.program) for f in frontiers for e in f.entries]
        completion = dict(choices=[dict(text=p_str) for p_str in program_str_list])
        return completion<|MERGE_RESOLUTION|>--- conflicted
+++ resolved
@@ -60,11 +60,8 @@
         sample_type: str = PROGRAMS,
         allow_duplicate_examples_per_task: bool = False,
         allow_language_for_disjoint_tasks: bool = True,
-<<<<<<< HEAD
         print_every_prompt_idx=1,
-=======
         compute_likelihoods: bool = False,
->>>>>>> 822da395
     ):
         """
         Queries Codex API to generate new samples based on training data.
@@ -82,7 +79,7 @@
             n_train_programs_per_prompt: Number of training programs to include
                 in the Codex prompt. If `n_train_programs_per_prompt` is too high,
                 the prompt may exceed the token budget and trigger an `InvalidRequestError`.
-            
+
             max_additional_prompt_attempts: How many additional attempts to sample prompts if we don't get n_samples valid programs with n_samples / n_samples_per_prompt.
             temperature: Codex temperature sampling value in `[0., 1.]` range.
             max_tokens: Max number of tokens for a single program in the completion.
@@ -200,6 +197,7 @@
                     experiment_state=experiment_state,
                     codex_completion=completion,
                     completion_name_classes=function_name_classes,
+                    compute_likelihoods=compute_likelihoods,
                 )
                 all_programs_invalid.update(programs_invalid)
                 all_programs_valid.update(programs_valid)
